import numpy as np
from numpy.linalg import eig
import matplotlib.pyplot as plt
import networkx as nx
import pandas as pd
from scipy.sparse import csr_matrix
from scipy.sparse.linalg import eigs


def f(a, x):
    '''
    Our 'tent map' for the dynamical system.

    Parameters
    ----------
    a : float
        The value of the variable in the tent map.
        Can be values between 1 and 2 only.
    x : float
        The current point in the domain of the tent map.
    
    Returns
    -------
    The value of the tent map for specified a and x.
    '''
    return round(a * np.min([x, 1-x]), 5)



def f_L(a, x):
    '''
    The left branch of the tent map.

    Parameters
    ----------
    a : float
        The value of the variable in the tent map.
        Can be values between 1 and 2 only.
    x : float
        The current point in the domain of the tent map.

    Returns
    -------
    The value of the left branch of the tent map for specified a and x.
    '''
    c_0 = 0.5

    if x >= 0 and x <= c_0:
        return round(a * x, 8)
    else:
        return [None]


def f_R(a, x):
    '''
    The right branch of the tent map.

    Parameters
    ----------
    a : float
        The value of the variable in the tent map.
        Can be values between 1 and 2 only.
    x : float
        The current point in the domain of the tent map.

    Returns
    -------
    The value of the left branch of the tent map for specified a and x.
    '''
    c_0 = 0.5

    if x >= c_0 and x <= 1:
        return round(a * (1-x), 8)
    else:
        return [None]
    

def range_f_L(a, interval):
    '''
    Finds the range of values produced by the left branch of the tent map on a given interval.
    NOTE: Finds the range by checking the start and end values of inputted interval.

    Parameters
    ----------
    a : float
        The value of the variable in the tent map.
        Can be values between 1 and 2 only.
    interval : list
        The domain across which to find the range of the branch. 
    '''
    c_0 = 0.5

    if interval[0] > c_0:
        return [None]
    if interval[1] > c_0:
        return [f_L(a, interval[0]), f_L(a, c_0)]
    else:
        return [f_L(a, interval[0]), f_L(a, interval[1])]
    

def range_f_R(a, interval):
    '''
    Finds the range of values produced by the right branch of the tent map on a given interval.
    NOTE: Finds the range by checking the start and end values of inputted interval.

    Parameters
    ----------
    a : float
        The value of the variable in the tent map.
        Can be values between 1 and 2 only.
    interval : list
        The domain across which to find the range of the branch. 
    '''
    c_0 = 0.5

    if interval[1] < c_0:
        return [None]
    if interval[0] < c_0:
        return sorted([f_R(a, c_0), f_R(a, interval[1])])
    else:
        return sorted([f_R(a, interval[0]), f_R(a, interval[1])])
    



def create_digraph(a, limit):
    '''
    Creates and stores a directed graph holding information about Hofbauer extension.

    Parameters
    ----------
    a : float
        The value of the variable in the tent map.
        Can be values between 1 and 2 only.
    limit: int
        The recursion limit when creating the directed graph.
        Corresponds to the number of intervals visited.

    Returns
    -------
    G : DiGraph
        networkx object that stores the infomration about the Hofbauer extension as nodes and labelled, directed edges
    '''
    G = nx.DiGraph()
    recursive_create_node(G, 0, limit, [0.0,1.0], a)
    return G
    

def recursive_create_node(G, counter, limit, interval, a):

    if counter >= limit:
        return # End recursion
    
    interval_tuple = tuple(interval)

    r_l = range_f_L(a, interval) # Compute range of left branch on given interval
    r_l_tuple = tuple(r_l) # Convert list to a tuple for comparison to nodes

    r_r = range_f_R(a, interval) # Compute range of right branch on given interval
    r_r_tuple = tuple(r_r) # Convert list to a tuple for comparison to nodes
 
    if r_l == r_r: # Branches map to the same range
        if r_l_tuple not in G.nodes:
            G.add_node(r_l_tuple) # Create node for this range
        if (interval_tuple, r_l_tuple) not in G.edges:
            G.add_edge(interval_tuple, r_l_tuple, label = 'LR') # Create edge with label indicating both branches map here
        recursive_create_node(G, counter+1, limit, r_l, a) # Recursive call with this range as new interval
    
    else:
        if r_l != [None]: # Within domain of left branch
            if r_l_tuple not in G.nodes: 
                G.add_node(r_l_tuple) # Create node for the range of left branch for this domain
                recursive_create_node(G, counter+1, limit, r_l, a) # Recursive call with this range as new interval
            if (interval_tuple, r_l_tuple) not in G.edges:
                G.add_edge(interval_tuple, r_l_tuple, label = 'L') # Create edge with left label
            
        if r_r != [None]: # Within domain of right branch
            if r_r_tuple not in G.nodes:
                G.add_node(r_r_tuple) # Create node for the range of right branch for this domain
                recursive_create_node(G, counter+1, limit, r_r, a) # Recursive call with this range as new interval
            if (interval_tuple, r_r_tuple) not in G.edges:
                G.add_edge(interval_tuple, r_r_tuple, label = 'R')  # Create edge with right label

def create_adjacency_matricies(a, limit):
    '''
    Takes in a value for a in the tent map function.
    Creates the left, right and combined adjacency matricies for the corresponding directed graph.

    Parameters
    ----------
    a : float
        The value of the variable in the tent map.
        Can be values between 1 and 2 only.
    limit : int
        The recursion limit when creating the directed graph.
        Corresponds to the number of intervals visited.

    Returns
    -------
    nodes_list : list of tuples
        The nodes of the graph, the labels of the columns/rows in the adjacency matricies
    df : np.array
        The labelled adjacency matrix of the DiGraph including edges for both branches.
    df_left : np.array
        The labelled adjacency matrix of the Digraph including edges for the left branch only.
    df_right : np.array
        The labelled adjacncy matrix of the Digraph including edges for the right branch only.
    '''
    G = create_digraph(a, limit)

    nodes_list = list(G.nodes)
    if len(nodes_list) >= 2:
        nodes_list[0], nodes_list[1] = nodes_list[1], nodes_list[0]

    edges_list = []
    for u, v, attr in G.edges(data=True):
        edges_list.append([u,v,attr])

    df = pd.DataFrame(index=nodes_list, columns=nodes_list)
    df.fillna(0, inplace=True) # Create data frame of all zeroes with dimension equal to number of nodes

    for edge in edges_list:
        node1 = edge[0]
        node2 = edge[1]
        label = edge[2]
        if label == {'label': 'LR'}:
            df.at[node2, node1] = 2 # If both branches map we have 2 edges between these nodes
        else:
            df.at[node2, node1] = 1 # Store 1 indicating there is an edge between these nodes

    df_left = pd.DataFrame(index=nodes_list, columns=nodes_list)
    df_right = pd.DataFrame(index=nodes_list, columns=nodes_list)
    df_left.fillna(0, inplace=True)
    df_right.fillna(0, inplace=True)


    for edge in edges_list:
        node1 = edge[0]
        node2 = edge[1]
        label = edge[2]
        if label == {'label': 'L'}:
            df_left.at[node2, node1] = 1
        elif label == {'label': 'R'}:
            df_right.at[node2, node1] = 1
        else:
            df_left.at[node2, node1] = 1
            df_right.at[node2, node1] = 1

    

    return [nodes_list, df.values, df_left.values, df_right.values]


def plot_digraph(a, limit):
    G = create_digraph(a, limit)

    edge_colors = [
        "red" if attr.get("label") == "R" else 
        "green" if attr.get("label") == "L" else 
        "blue" for u, v, attr in G.edges(data=True)
    ]

    pos = nx.shell_layout(G)  # Layout for the graph
    nx.draw(G, pos, with_labels=True,
            node_color="lightblue", edge_color=edge_colors, 
            node_size=2000, font_size=10, font_weight="bold")
    edge_labels = nx.get_edge_attributes(G, "label")  # Extract edge labels

    plt.title(f"DiGraph with a = {a}")
    plt.show()


### Example execution
<<<<<<< HEAD
matricies = create_adjacency_matricies(1.8, 50)
print(matricies[1])

#plot_digraph(1.8, 50)
=======
if __name__ == '__main__':
    matricies = create_adjacency_matricies(1.8, 10)
    print(matricies[1])
>>>>>>> 68a010dc
<|MERGE_RESOLUTION|>--- conflicted
+++ resolved
@@ -271,13 +271,8 @@
 
 
 ### Example execution
-<<<<<<< HEAD
-matricies = create_adjacency_matricies(1.8, 50)
-print(matricies[1])
-
-#plot_digraph(1.8, 50)
-=======
 if __name__ == '__main__':
-    matricies = create_adjacency_matricies(1.8, 10)
+    matricies = create_adjacency_matricies(1.8, 50)
     print(matricies[1])
->>>>>>> 68a010dc
+
+#plot_digraph(1.8, 50)